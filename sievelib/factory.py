# coding: utf-8

"""
Tools for simpler sieve filters generation.

This module is intented to facilitate the creation of sieve filters
without having to write or to know the syntax.

Only commands (control/test/action) defined in the ``commands`` module
are supported.
"""

from __future__ import print_function, unicode_literals

import sys

from future.utils import python_2_unicode_compatible
import six

from sievelib import commands


@python_2_unicode_compatible
class FiltersSet(object):

    """A set of filters."""

    def __init__(self, name, filter_name_pretext=u"# Filter: ",
                 filter_desc_pretext=u"# Description: "):
        """Represents a set of one or more filters

        :param name: the filterset's name
        :param filter_name_pretext: the text that is used to mark a filter name
                                    (as comment preceding the filter)
        :param filter_desc_pretext: the text that is used to mark a filter
                                     description
        """
        self.name = name
        self.filter_name_pretext = filter_name_pretext
        self.filter_desc_pretext = filter_desc_pretext
        self.requires = []
        self.filters = []

    def __str__(self):
        target = six.StringIO()
        self.tosieve(target)
        ret = target.getvalue()
        target.close()
        return ret

    def __isdisabled(self, fcontent):
        """Tells if a filter is disabled or not

        Simply checks if the filter is surrounded by a "if false" test.

        :param fcontent: the filter's name
        """
        if not isinstance(fcontent, commands.IfCommand):
            return False
        if not isinstance(fcontent["test"], commands.FalseCommand):
            return False
        return True

    def from_parser_result(self, parser):
        cpt = 1
        for f in parser.result:
            if isinstance(f, commands.RequireCommand):
                if type(f.arguments["capabilities"]) == list:
                    [self.require(c) for c in f.arguments["capabilities"]]
                else:
                    self.require(f.arguments["capabilities"])
                continue

            name = "Unnamed rule %d" % cpt
            description = ""
            for comment in f.hash_comments:
                if isinstance(comment, six.binary_type):
                    comment = comment.decode("utf-8")
                if comment.startswith(self.filter_name_pretext):
                    name = comment.replace(self.filter_name_pretext, "")
                if comment.startswith(self.filter_desc_pretext):
                    description = comment.replace(self.filter_desc_pretext, "")
            self.filters += [{"name": name,
                              "description": description,
                              "content": f,
                              "enabled": not self.__isdisabled(f)}]
            cpt += 1

    def require(self, name):
        """Add a new extension to the requirements list

        :param name: the extension's name
        """
        name = name.strip('"')
        if name not in self.requires:
            self.requires += [name]

    def check_if_arg_is_extension(self, arg):
        """Include extension if arg requires one."""
        args_using_extensions = {
            ":copy": "copy"
        }
        if arg in args_using_extensions:
            self.require(args_using_extensions[arg])

    def __gen_require_command(self):
        """Internal method to create a RequireCommand based on requirements

        Called just before this object is going to be dumped.
        """
        if not len(self.requires):
            return None
        reqcmd = commands.get_command_instance("require")
        reqcmd.check_next_arg("stringlist", self.requires)
        return reqcmd

    def __quote_if_necessary(self, value):
        """Add double quotes to the given string if necessary

        :param value: the string to check
        :return: the string between quotes
        """
        if not value.startswith(('"', "'")):
            return '"%s"' % value
        return value

    def __build_condition(self, condition, parent, tag=None):
        """Translate a condition to a valid sievelib Command.

        :param list condition: condition's definition
        :param ``Command`` parent: the parent
        :param str tag: tag to use instead of the one included into :keyword:`condition`
        :rtype: Command
        :return: the generated command
        """
        if tag is None:
            tag = condition[1]
        cmd = commands.get_command_instance("header", parent)
        cmd.check_next_arg("tag", tag)
        cmd.check_next_arg("string", self.__quote_if_necessary(condition[0]))
        cmd.check_next_arg("string", self.__quote_if_necessary(condition[2]))
        return cmd

    def __create_filter(self, conditions, actions, matchtype="anyof"):
        """Create a new filter

        A filter is composed of:
         * a name
         * one or more conditions (tests) combined together using ``matchtype``
         * one or more actions

        A condition must be given as a 3-uple of the form::

          (test's name, operator, value)

        An action must be given as a 2-uple of the form::

          (action's name, value)

        It uses the "header" test to generate the sieve syntax
        corresponding to the given conditions.

        :param conditions: the list of conditions
        :param actions: the list of actions
        :param matchtype: "anyof" or "allof"
        """
        ifcontrol = commands.get_command_instance("if")
        mtypeobj = commands.get_command_instance(matchtype, ifcontrol)
        for c in conditions:
            if c[0].startswith("not"):
                negate = True
                cname = c[0].replace("not", "", 1)
            else:
                negate = False
                cname = c[0]
            if cname in ("true", "false"):
                cmd = commands.get_command_instance(c[0], ifcontrol)
            elif cname == "size":
                cmd = commands.get_command_instance("size", ifcontrol)
                cmd.check_next_arg("tag", c[1])
                cmd.check_next_arg("number", c[2])
            elif cname == "exists":
                cmd = commands.get_command_instance("exists", ifcontrol)
                cmd.check_next_arg(
                    "stringlist",
                    "[%s]" % (",".join('"%s"' % val for val in c[1:]))
                )
            else:
                if c[1].startswith(':not'):
                    cmd = self.__build_condition(
                        c, ifcontrol, c[1].replace("not", "", 1))
                    not_cmd = commands.get_command_instance("not", ifcontrol)
                    not_cmd.check_next_arg("test", cmd)
                    cmd = not_cmd
                else:
                    cmd = self.__build_condition(c, ifcontrol)
            if negate:
                not_cmd = commands.get_command_instance("not", ifcontrol)
                not_cmd.check_next_arg("test", cmd)
                cmd = not_cmd
            mtypeobj.check_next_arg("test", cmd)
        ifcontrol.check_next_arg("test", mtypeobj)

        for actdef in actions:
<<<<<<< HEAD
            action = commands.get_command_instance(actdef[0], ifcontrol, False)
            if action.is_extension:
                self.require(actdef[0])
=======
            action = get_command_instance(actdef[0], ifcontrol, False)
            if action.extension is not None:
                self.require(action.extension)
>>>>>>> ce170c04
            for arg in actdef[1:]:
                self.check_if_arg_is_extension(arg)
                if arg.startswith(":"):
                    atype = "tag"
                else:
                    atype = "string"
                    arg = self.__quote_if_necessary(arg)
                action.check_next_arg(atype, arg, check_extension=False)
            ifcontrol.addchild(action)
        return ifcontrol

    def _unicode_filter_name(self, name):
        """Convert name to unicode if necessary."""
        return (
            name.decode("utf-8") if isinstance(name, six.binary_type) else name
        )

    def addfilter(self, name, conditions, actions, matchtype="anyof"):
        """Add a new filter to this filters set

        :param name: the filter's name
        :param conditions: the list of conditions
        :param actions: the list of actions
        :param matchtype: "anyof" or "allof"
        """
        ifcontrol = self.__create_filter(conditions, actions, matchtype)
        self.filters += [{
            "name": self._unicode_filter_name(name), "content": ifcontrol,
            "enabled": True}
        ]

    def updatefilter(
            self, oldname, newname, conditions, actions, matchtype="anyof"):
        """Update a specific filter

        Instead of removing and re-creating the filter, we update the
        content in order to keep the original order between filters.

        :param oldname: the filter's current name
        :param newname: the filter's new name
        :param conditions: the list of conditions
        :param actions: the list of actions
        :param matchtype: "anyof" or "allof"
        """
        oldname = self._unicode_filter_name(oldname)
        newname = self._unicode_filter_name(newname)
        for f in self.filters:
            if f["name"] == oldname:
                f["name"] = newname
                f["content"] = \
                    self.__create_filter(conditions, actions, matchtype)
                if not f["enabled"]:
                    return self.disablefilter(newname)
                return True
        return False

    def replacefilter(
            self, oldname, sieve_filter, newname=None, description=None):
        """replace a specific sieve_filter

        Instead of removing and re-creating the sieve_filter, we update the
        content in order to keep the original order between filters.

        :param oldname: the sieve_filter's current name
        :param newname: the sieve_filter's new name
        :param sieve_filter: the sieve_filter object as get from
                             FiltersSet.getfilter()
        """
        oldname = self._unicode_filter_name(oldname)
        newname = self._unicode_filter_name(newname)
        if newname is None:
            newname = oldname
        for f in self.filters:
            if f["name"] == oldname:
                f["name"] = newname
                f["content"] = sieve_filter
                if description is not None:
                    f['description'] = description
                if not f["enabled"]:
                    return self.disablefilter(newname)
                return True
        return False

    def getfilter(self, name):
        """Search for a specific filter

        :param name: the filter's name
        :return: the Command object if found, None otherwise
        """
        name = self._unicode_filter_name(name)
        for f in self.filters:
            if f["name"] == name:
                if not f["enabled"]:
                    return f["content"].children[0]
                return f["content"]
        return None

    def get_filter_matchtype(self, name):
        """Retrieve matchtype of the given filter."""
        flt = self.getfilter(name)
        if not flt:
            return None
        for node in flt.walk():
            if isinstance(node, (commands.AllofCommand, commands.AnyofCommand)):
                return node.__class__.__name__.lower().replace("command", "")
        return None

    def get_filter_conditions(self, name):
        """Retrieve conditions of the given filter."""
        flt = self.getfilter(name)
        if not flt:
            return None
        conditions = []
        negate = False
        for node in flt.walk():
            if isinstance(node, commands.NotCommand):
                negate = True
            elif isinstance(node, (commands.HeaderCommand,
                                   commands.SizeCommand,
                                   commands.ExistsCommand)):
                args = node.args_as_tuple()
                if negate:
                    if node.name == "header":
                        args = (args[0], ":not{}".format(args[1][1:]), args[2])
                    elif node.name == "exists":
                        args = ("not{}".format(args[0]),) + args[1:]
                    negate = False
                conditions.append(args)
        return conditions

    def get_filter_actions(self, name):
        """Retrieve actions of the given filter."""
        flt = self.getfilter(name)
        if not flt:
            return None
        actions = []
        for node in flt.walk():
            if isinstance(node, commands.ActionCommand):
                actions.append(node.args_as_tuple())
        return actions

    def removefilter(self, name):
        """Remove a specific filter

        :param name: the filter's name
        """
        name = self._unicode_filter_name(name)
        for f in self.filters:
            if f["name"] == name:
                self.filters.remove(f)
                return True
        return False

    def enablefilter(self, name):
        """Enable a filter

        Just removes the "if false" test surrouding this filter.

        :param name: the filter's name
        """
        name = self._unicode_filter_name(name)
        for f in self.filters:
            if f["name"] != name:
                continue
            if not self.__isdisabled(f["content"]):
                return False
            f["content"] = f["content"].children[0]
            f["enabled"] = True
            return True
        return False  # raise NotFound

    def is_filter_disabled(self, name):
        """Tells if the filter is currently disabled or not

        :param name: the filter's name
        """
        name = self._unicode_filter_name(name)
        for f in self.filters:
            if f["name"] == name:
                return self.__isdisabled(f["content"])
        return True

    def disablefilter(self, name):
        """Disable a filter

        Instead of commenting the filter, we just surround it with a
        "if false { }" test.

        :param name: the filter's name
        :return: True if filter was disabled, False otherwise
        """
        name = self._unicode_filter_name(name)
        ifcontrol = commands.get_command_instance("if")
        falsecmd = commands.get_command_instance("false", ifcontrol)
        ifcontrol.check_next_arg("test", falsecmd)
        for f in self.filters:
            if f["name"] != name:
                continue
            ifcontrol.addchild(f["content"])
            f["content"] = ifcontrol
            f["enabled"] = False
            return True
        return False

    def movefilter(self, name, direction):
        """Moves the filter up or down

        :param name: the filter's name
        :param direction: string "up" or "down"
        """
        name = self._unicode_filter_name(name)
        cpt = 0
        for f in self.filters:
            if f["name"] == name:
                if direction == "up":
                    if cpt == 0:
                        return False
                    self.filters.remove(f)
                    self.filters.insert(cpt - 1, f)
                    return True
                if cpt == len(self.filters) - 1:
                    return False
                self.filters.remove(f)
                self.filters.insert(cpt + 1, f)
                return True
            cpt += 1
        return False  # raise not found

    def dump(self):
        """Dump this object

        Available for debugging purposes
        """
        print("Dumping filters set %s\n" % self.name)
        cmd = self.__gen_require_command()
        if cmd:
            print("Dumping requirements")
            cmd.dump()
            print

        for f in self.filters:
            print("Filter Name: %s" % f["name"])
            print("Filter Description: %s" % f["description"])
            f["content"].dump()

    def tosieve(self, target=sys.stdout):
        """Generate the sieve syntax corresponding to this filters set

        This method will usually be called when this filters set is
        done. The default is to print the sieve syntax on the standard
        output. You can pass an opened file pointer object if you want
        to write the content elsewhere.

        :param target: file pointer where the sieve syntax will be printed
        """
        cmd = self.__gen_require_command()
        if cmd:
            cmd.tosieve(target=target)
            target.write(u"\n")
        for f in self.filters:
            target.write("{}{}\n".format(self.filter_name_pretext, f["name"]))
            if "description" in f and f["description"]:
                target.write(u"{}{}\n".format(
                    self.filter_desc_pretext, f["description"]))
            f["content"].tosieve(target=target)


if __name__ == "__main__":
    fs = FiltersSet("test")

    fs.addfilter("rule1",
                 [("Sender", ":is", "toto@toto.com"), ],
                 [("fileinto", "Toto"), ])
    fs.tosieve()<|MERGE_RESOLUTION|>--- conflicted
+++ resolved
@@ -202,15 +202,9 @@
         ifcontrol.check_next_arg("test", mtypeobj)
 
         for actdef in actions:
-<<<<<<< HEAD
             action = commands.get_command_instance(actdef[0], ifcontrol, False)
-            if action.is_extension:
-                self.require(actdef[0])
-=======
-            action = get_command_instance(actdef[0], ifcontrol, False)
             if action.extension is not None:
                 self.require(action.extension)
->>>>>>> ce170c04
             for arg in actdef[1:]:
                 self.check_if_arg_is_extension(arg)
                 if arg.startswith(":"):
