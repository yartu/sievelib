--- conflicted
+++ resolved
@@ -387,16 +387,9 @@
         for mech in mech_list:
             if mech not in srv_mechanisms:
                 continue
-<<<<<<< HEAD
             mech = mech.lower().replace("-", "_")
             auth_method = getattr(self, "_%s_authentication" % mech)
             if auth_method(login, password, authz_id):
-=======
-            mech = mech.lower()
-            mech = re.sub("-", "_", mech)
-            if getattr(self, "_%s_authentication" % mech.lower())(
-                    login, password):
->>>>>>> 8ac78495
                 self.authenticated = True
                 return True
             return False
