--- conflicted
+++ resolved
@@ -384,12 +384,10 @@
                         self.arguments[curarg["name"]] = avalue
                 break
 
-<<<<<<< HEAD
-            if atype in curarg["type"]:
-=======
             condition = (
                 atype in curarg["type"] and
-                ("values" not in curarg or avalue in curarg["values"])
+                ("values" not in curarg or avalue in curarg["values"]) and
+                self.__is_valid_value_for_arg(curarg, avalue)
             )
             if condition:
                 ext = curarg.get("extension")
@@ -398,20 +396,12 @@
                     ext not in RequireCommand.loaded_extensions)
                 if condition:
                     raise ExtensionNotLoaded(ext)
->>>>>>> ce170c04
-                if self.__is_valid_value_for_arg(curarg, avalue):
-                    ext = curarg.get("extension")
-                    condition = (
-                        check_extension and ext and
-                        ext not in RequireCommand.loaded_extensions)
-                    if condition:
-                        raise ExtensionNotLoaded(ext)
-                    if "extra_arg" in curarg:
-                        self.curarg = curarg
-                        break
-                    if add:
-                        self.arguments[curarg["name"]] = avalue
+                if "extra_arg" in curarg:
+                    self.curarg = curarg
                     break
+                if add:
+                    self.arguments[curarg["name"]] = avalue
+                break
 
             pos += 1
 
@@ -521,20 +511,17 @@
          "values": [":copy"],
          "required": False,
          "extension": "copy"},
-<<<<<<< HEAD
         {"name": "create",
          "type": ["tag"],
          "values": [":create"],
          "required": False,
          "extension": "mailbox"},
-=======
         {"name": "flags",
          "type": ["tag"],
          "values": [":flags"],
          "write_tag": True,
          "extra_arg": {"type": ["string", "stringlist"]},
          "extension": "imap4flags"},
->>>>>>> ce170c04
         {"name": "mailbox",
          "type": ["string"],
          "required": True}
