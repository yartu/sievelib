--- conflicted
+++ resolved
@@ -4,12 +4,9 @@
 import unittest
 import six
 
+from sievelib import commands
 from sievelib.factory import FiltersSet
-<<<<<<< HEAD
-from sievelib import commands
-=======
 from sievelib.parser import Parser
->>>>>>> ce170c04
 
 
 class FactoryTestCase(unittest.TestCase):
